--- conflicted
+++ resolved
@@ -1,21 +1,11 @@
 lockfileVersion: 5.3
 
 specifiers:
-<<<<<<< HEAD
-  '@antfu/eslint-config': ^0.10.0
-  '@iconify-json/carbon': ^1.0.8
-  '@types/node': ^16.11.6
-  '@unocss/preset-icons': ^0.4.9
-  '@unocss/reset': ^0.4.9
-  '@vitejs/plugin-vue': ^1.9.4
-  '@vueuse/core': ^6.7.4
-=======
   '@antfu/eslint-config': ^0.9.0
   '@iconify-json/carbon': ^1.0.3
   '@types/node': ^16.10.2
   '@vitejs/plugin-vue': ^1.9.2
-  '@vueuse/core': ^6.5.3
->>>>>>> bb743967
+  '@vueuse/core': ^6.7.4
   cross-env: ^7.0.3
   eslint: ^8.1.0
   pnpm: ^6.20.1
@@ -37,12 +27,9 @@
   vue-router: 4.0.12_vue@3.2.20
 
 devDependencies:
-<<<<<<< HEAD
-  '@antfu/eslint-config': 0.10.0_eslint@8.1.0+typescript@4.4.4
+  '@antfu/eslint-config': 0.9.0_eslint@8.1.0+typescript@4.4.4
   '@iconify-json/carbon': 1.0.8
   '@types/node': 16.11.6
-  '@unocss/preset-icons': 0.4.9
-  '@unocss/reset': 0.4.9
   '@vitejs/plugin-vue': 1.9.4_vite@2.6.13
   cross-env: 7.0.3
   eslint: 8.1.0
@@ -54,27 +41,11 @@
   unplugin-vue-components: 0.17.0_vite@2.6.13+vue@3.2.20
   vite: 2.6.13
   vite-plugin-pages: 0.18.2_vite@2.6.13
-=======
-  '@antfu/eslint-config': 0.9.0_eslint@7.32.0+typescript@4.4.3
-  '@iconify-json/carbon': 1.0.3
-  '@types/node': 16.10.2
-  '@vitejs/plugin-vue': 1.9.2_vite@2.6.2
-  cross-env: 7.0.3
-  eslint: 7.32.0
-  pnpm: 6.16.0
-  typescript: 4.4.3
-  unplugin-auto-import: 0.4.10_@vueuse+core@6.5.3+vite@2.6.2
-  unplugin-icons: 0.12.3_vite@2.6.2
-  unplugin-vue-components: 0.15.6_vite@2.6.2+vue@3.2.19
-  vite: 2.6.2
-  vite-plugin-pages: 0.18.1_vite@2.6.2
-  vite-plugin-windicss: 1.4.9_typescript@4.4.3+vite@2.6.2
->>>>>>> bb743967
 
 packages:
 
-  /@antfu/eslint-config-basic/0.10.0_eslint@8.1.0:
-    resolution: {integrity: sha512-XLgbFEZvPQA7ilhYwoJAE72m58rzO/Y5NFYns26xaF2dd6L8d+AmoN8L3CuDyRLSnN1/LA0efGWJ4cPrIwRK6Q==}
+  /@antfu/eslint-config-basic/0.9.0_eslint@8.1.0:
+    resolution: {integrity: sha512-jiNycDenS19pppDvaa0oO3wWr4WDIog5Dz6WernBk+FsCyC7UzPfnG1KB3L/sovNVBB80wLZ7anGXZn0gKEHrQ==}
     peerDependencies:
       eslint: '>=7.4.0'
     dependencies:
@@ -86,7 +57,7 @@
       eslint-plugin-jsonc: 1.7.0_eslint@8.1.0
       eslint-plugin-node: 11.1.0_eslint@8.1.0
       eslint-plugin-promise: 5.1.0_eslint@8.1.0
-      eslint-plugin-unicorn: 37.0.1_eslint@8.1.0
+      eslint-plugin-unicorn: 35.0.0_eslint@8.1.0
       eslint-plugin-yml: 0.10.1_eslint@8.1.0
       jsonc-eslint-parser: 1.4.1
       yaml-eslint-parser: 0.4.1
@@ -94,12 +65,12 @@
       - supports-color
     dev: true
 
-  /@antfu/eslint-config-react/0.10.0_eslint@8.1.0+typescript@4.4.4:
-    resolution: {integrity: sha512-5gqtzkOOgpDKj3uVTMS7DyfLIkYntXfqwLeGSZbIiH6N57LWk3cYyHBJWne2Srg7yQJYfEllESDxeihX0ttbhw==}
+  /@antfu/eslint-config-react/0.9.0_eslint@8.1.0+typescript@4.4.4:
+    resolution: {integrity: sha512-5b4PHHamJfMTfzmcUb7rDg9oH34delky8ZmTJ+r5LLfbbPdIthYLS9Ybns5v3q6rjhhTsfHOQz3gxp9604tYbQ==}
     peerDependencies:
       eslint: '>=7.4.0'
     dependencies:
-      '@antfu/eslint-config-ts': 0.10.0_eslint@8.1.0+typescript@4.4.4
+      '@antfu/eslint-config-ts': 0.9.0_eslint@8.1.0+typescript@4.4.4
       eslint: 8.1.0
       eslint-plugin-react: 7.26.1_eslint@8.1.0
     transitivePeerDependencies:
@@ -107,43 +78,43 @@
       - typescript
     dev: true
 
-  /@antfu/eslint-config-ts/0.10.0_eslint@8.1.0+typescript@4.4.4:
-    resolution: {integrity: sha512-4KZ5WmdAYUK0cZdmgzT65MqTTTFqwQNt0HB8re9hi4Te99u+H5QxODUlE5BPSL9qHEfnhJbrEp8xtnKbwkoIIQ==}
+  /@antfu/eslint-config-ts/0.9.0_eslint@8.1.0+typescript@4.4.4:
+    resolution: {integrity: sha512-FXLLgMVjh5MpBvMteYQeQ9vkeL/cV5vig7IRoAJIpG1E5cbE+ENJt6w1YBf45PLQmoV/eZZID7cnT8ZOJ9VJfQ==}
     peerDependencies:
       eslint: '>=7.4.0'
       typescript: '>=3.9'
     dependencies:
-      '@antfu/eslint-config-basic': 0.10.0_eslint@8.1.0
-      '@typescript-eslint/eslint-plugin': 5.3.0_f8873316f48f7781ccc3e081fc76e214
-      '@typescript-eslint/parser': 5.3.0_eslint@8.1.0+typescript@4.4.4
+      '@antfu/eslint-config-basic': 0.9.0_eslint@8.1.0
+      '@typescript-eslint/eslint-plugin': 4.33.0_5d4085c5157e8c6edd78e10551a7fb5b
+      '@typescript-eslint/parser': 4.33.0_eslint@8.1.0+typescript@4.4.4
       eslint: 8.1.0
       typescript: 4.4.4
     transitivePeerDependencies:
       - supports-color
     dev: true
 
-  /@antfu/eslint-config-vue/0.10.0_eslint@8.1.0+typescript@4.4.4:
-    resolution: {integrity: sha512-yx0A0yaMvAxhqSzf6IZZiK1z43JwLdDLa659hhWvtVIixGNBG+NvqqqFnhV5ri3jM9sOlbKy54wmF3v34mmmqQ==}
+  /@antfu/eslint-config-vue/0.9.0_eslint@8.1.0+typescript@4.4.4:
+    resolution: {integrity: sha512-h1Ab6TdcZyhQhBJIjr3CrI6U66x/izRddTQeF/OrjEyLz6HjeASbUOMgDQhmH9u47+6RP68cR6Wnjls/rlZb2g==}
     peerDependencies:
       eslint: '>=7.4.0'
     dependencies:
-      '@antfu/eslint-config-ts': 0.10.0_eslint@8.1.0+typescript@4.4.4
+      '@antfu/eslint-config-ts': 0.9.0_eslint@8.1.0+typescript@4.4.4
       eslint: 8.1.0
-      eslint-plugin-vue: 7.19.1_eslint@8.1.0
+      eslint-plugin-vue: 7.17.0_eslint@8.1.0
     transitivePeerDependencies:
       - supports-color
       - typescript
     dev: true
 
-  /@antfu/eslint-config/0.10.0_eslint@8.1.0+typescript@4.4.4:
-    resolution: {integrity: sha512-9oRO0E1Q1NHyaf8nWMSVrd6OjVhQaWVBhgs6BlJiDsiF244rEzjd/zrGoytn5WY0cbePSDzkYPb10Wo5Unlt/w==}
+  /@antfu/eslint-config/0.9.0_eslint@8.1.0+typescript@4.4.4:
+    resolution: {integrity: sha512-oQ6kNRHfF7PqZocX2+mfvY/oNdLGPjysb9huVJzMji7QtLAVL5+25Mm/kzJEIfcFWxRpDqctOcflXLYFnXiroA==}
     peerDependencies:
       eslint: '>=7.4.0'
     dependencies:
-      '@antfu/eslint-config-react': 0.10.0_eslint@8.1.0+typescript@4.4.4
-      '@antfu/eslint-config-vue': 0.10.0_eslint@8.1.0+typescript@4.4.4
-      '@typescript-eslint/eslint-plugin': 5.3.0_f8873316f48f7781ccc3e081fc76e214
-      '@typescript-eslint/parser': 5.3.0_eslint@8.1.0+typescript@4.4.4
+      '@antfu/eslint-config-react': 0.9.0_eslint@8.1.0+typescript@4.4.4
+      '@antfu/eslint-config-vue': 0.9.0_eslint@8.1.0+typescript@4.4.4
+      '@typescript-eslint/eslint-plugin': 4.33.0_5d4085c5157e8c6edd78e10551a7fb5b
+      '@typescript-eslint/parser': 4.33.0_eslint@8.1.0+typescript@4.4.4
       eslint: 8.1.0
       eslint-config-standard: 16.0.3_41b8ea01787b0c41d2ec2320d1d2ff02
       eslint-plugin-eslint-comments: 3.2.0_eslint@8.1.0
@@ -152,8 +123,8 @@
       eslint-plugin-jsonc: 1.7.0_eslint@8.1.0
       eslint-plugin-node: 11.1.0_eslint@8.1.0
       eslint-plugin-promise: 5.1.0_eslint@8.1.0
-      eslint-plugin-unicorn: 37.0.1_eslint@8.1.0
-      eslint-plugin-vue: 7.19.1_eslint@8.1.0
+      eslint-plugin-unicorn: 35.0.0_eslint@8.1.0
+      eslint-plugin-vue: 7.17.0_eslint@8.1.0
       eslint-plugin-yml: 0.10.1_eslint@8.1.0
       jsonc-eslint-parser: 1.4.1
       yaml-eslint-parser: 0.4.1
@@ -498,30 +469,20 @@
     resolution: {integrity: sha512-5eQEtSCoESnh2FsiLTxE121IiE60hnMqcb435fShf4bpLRjEu1Eoekht23y6zXS9Ts3l+Szu3TARnTsA0GkOkQ==}
     dev: true
 
-<<<<<<< HEAD
-  /@typescript-eslint/eslint-plugin/5.3.0_f8873316f48f7781ccc3e081fc76e214:
-    resolution: {integrity: sha512-ARUEJHJrq85aaiCqez7SANeahDsJTD3AEua34EoQN9pHS6S5Bq9emcIaGGySt/4X2zSi+vF5hAH52sEen7IO7g==}
-    engines: {node: ^12.22.0 || ^14.17.0 || >=16.0.0}
-    peerDependencies:
-      '@typescript-eslint/parser': ^5.0.0
-      eslint: ^6.0.0 || ^7.0.0 || ^8.0.0
-=======
-  /@typescript-eslint/eslint-plugin/4.31.2_3815fab247b4312be6d1f55eb1f81298:
-    resolution: {integrity: sha512-w63SCQ4bIwWN/+3FxzpnWrDjQRXVEGiTt9tJTRptRXeFvdZc/wLiz3FQUwNQ2CVoRGI6KUWMNUj/pk63noUfcA==}
+  /@typescript-eslint/eslint-plugin/4.33.0_5d4085c5157e8c6edd78e10551a7fb5b:
+    resolution: {integrity: sha512-aINiAxGVdOl1eJyVjaWn/YcVAq4Gi/Yo35qHGCnqbWVz61g39D0h23veY/MA0rFFGfxK7TySg2uwDeNv+JgVpg==}
     engines: {node: ^10.12.0 || >=12.0.0}
     peerDependencies:
       '@typescript-eslint/parser': ^4.0.0
       eslint: ^5.0.0 || ^6.0.0 || ^7.0.0
->>>>>>> bb743967
       typescript: '*'
     peerDependenciesMeta:
       typescript:
         optional: true
     dependencies:
-<<<<<<< HEAD
-      '@typescript-eslint/experimental-utils': 5.3.0_eslint@8.1.0+typescript@4.4.4
-      '@typescript-eslint/parser': 5.3.0_eslint@8.1.0+typescript@4.4.4
-      '@typescript-eslint/scope-manager': 5.3.0
+      '@typescript-eslint/experimental-utils': 4.33.0_eslint@8.1.0+typescript@4.4.4
+      '@typescript-eslint/parser': 4.33.0_eslint@8.1.0+typescript@4.4.4
+      '@typescript-eslint/scope-manager': 4.33.0
       debug: 4.3.2
       eslint: 8.1.0
       functional-red-black-tree: 1.0.1
@@ -530,50 +491,20 @@
       semver: 7.3.5
       tsutils: 3.21.0_typescript@4.4.4
       typescript: 4.4.4
-=======
-      '@typescript-eslint/experimental-utils': 4.31.2_eslint@7.32.0+typescript@4.4.3
-      '@typescript-eslint/parser': 4.31.2_eslint@7.32.0+typescript@4.4.3
-      '@typescript-eslint/scope-manager': 4.31.2
-      debug: 4.3.2
-      eslint: 7.32.0
-      functional-red-black-tree: 1.0.1
-      regexpp: 3.2.0
-      semver: 7.3.5
-      tsutils: 3.21.0_typescript@4.4.3
-      typescript: 4.4.3
     transitivePeerDependencies:
       - supports-color
     dev: true
 
-  /@typescript-eslint/experimental-utils/4.31.2_eslint@7.32.0+typescript@4.4.3:
-    resolution: {integrity: sha512-3tm2T4nyA970yQ6R3JZV9l0yilE2FedYg8dcXrTar34zC9r6JB7WyBQbpIVongKPlhEMjhQ01qkwrzWy38Bk1Q==}
+  /@typescript-eslint/experimental-utils/4.33.0_eslint@8.1.0+typescript@4.4.4:
+    resolution: {integrity: sha512-zeQjOoES5JFjTnAhI5QY7ZviczMzDptls15GFsI6jyUOq0kOf9+WonkhtlIhh0RgHRnqj5gdNxW5j1EvAyYg6Q==}
     engines: {node: ^10.12.0 || >=12.0.0}
     peerDependencies:
       eslint: '*'
     dependencies:
       '@types/json-schema': 7.0.9
-      '@typescript-eslint/scope-manager': 4.31.2
-      '@typescript-eslint/types': 4.31.2
-      '@typescript-eslint/typescript-estree': 4.31.2_typescript@4.4.3
-      eslint: 7.32.0
-      eslint-scope: 5.1.1
-      eslint-utils: 3.0.0_eslint@7.32.0
->>>>>>> bb743967
-    transitivePeerDependencies:
-      - supports-color
-    dev: true
-
-<<<<<<< HEAD
-  /@typescript-eslint/experimental-utils/5.3.0_eslint@8.1.0+typescript@4.4.4:
-    resolution: {integrity: sha512-NFVxYTjKj69qB0FM+piah1x3G/63WB8vCBMnlnEHUsiLzXSTWb9FmFn36FD9Zb4APKBLY3xRArOGSMQkuzTF1w==}
-    engines: {node: ^12.22.0 || ^14.17.0 || >=16.0.0}
-    peerDependencies:
-      eslint: '*'
-    dependencies:
-      '@types/json-schema': 7.0.9
-      '@typescript-eslint/scope-manager': 5.3.0
-      '@typescript-eslint/types': 5.3.0
-      '@typescript-eslint/typescript-estree': 5.3.0_typescript@4.4.4
+      '@typescript-eslint/scope-manager': 4.33.0
+      '@typescript-eslint/types': 4.33.0
+      '@typescript-eslint/typescript-estree': 4.33.0_typescript@4.4.4
       eslint: 8.1.0
       eslint-scope: 5.1.1
       eslint-utils: 3.0.0_eslint@8.1.0
@@ -582,24 +513,19 @@
       - typescript
     dev: true
 
-  /@typescript-eslint/parser/5.3.0_eslint@8.1.0+typescript@4.4.4:
-    resolution: {integrity: sha512-rKu/yAReip7ovx8UwOAszJVO5MgBquo8WjIQcp1gx4pYQCwYzag+I5nVNHO4MqyMkAo0gWt2gWUi+36gWAVKcw==}
-    engines: {node: ^12.22.0 || ^14.17.0 || >=16.0.0}
-=======
-  /@typescript-eslint/parser/4.31.2_eslint@7.32.0+typescript@4.4.3:
-    resolution: {integrity: sha512-EcdO0E7M/sv23S/rLvenHkb58l3XhuSZzKf6DBvLgHqOYdL6YFMYVtreGFWirxaU2mS1GYDby3Lyxco7X5+Vjw==}
+  /@typescript-eslint/parser/4.33.0_eslint@8.1.0+typescript@4.4.4:
+    resolution: {integrity: sha512-ZohdsbXadjGBSK0/r+d87X0SBmKzOq4/S5nzK6SBgJspFo9/CUDJ7hjayuze+JK7CZQLDMroqytp7pOcFKTxZA==}
     engines: {node: ^10.12.0 || >=12.0.0}
->>>>>>> bb743967
-    peerDependencies:
-      eslint: ^6.0.0 || ^7.0.0 || ^8.0.0
+    peerDependencies:
+      eslint: ^5.0.0 || ^6.0.0 || ^7.0.0
       typescript: '*'
     peerDependenciesMeta:
       typescript:
         optional: true
     dependencies:
-      '@typescript-eslint/scope-manager': 5.3.0
-      '@typescript-eslint/types': 5.3.0
-      '@typescript-eslint/typescript-estree': 5.3.0_typescript@4.4.4
+      '@typescript-eslint/scope-manager': 4.33.0
+      '@typescript-eslint/types': 4.33.0
+      '@typescript-eslint/typescript-estree': 4.33.0_typescript@4.4.4
       debug: 4.3.2
       eslint: 8.1.0
       typescript: 4.4.4
@@ -607,41 +533,30 @@
       - supports-color
     dev: true
 
-  /@typescript-eslint/scope-manager/5.3.0:
-    resolution: {integrity: sha512-22Uic9oRlTsPppy5Tcwfj+QET5RWEnZ5414Prby465XxQrQFZ6nnm5KnXgnsAJefG4hEgMnaxTB3kNEyjdjj6A==}
-    engines: {node: ^12.22.0 || ^14.17.0 || >=16.0.0}
-    dependencies:
-      '@typescript-eslint/types': 5.3.0
-      '@typescript-eslint/visitor-keys': 5.3.0
-    dev: true
-
-<<<<<<< HEAD
-  /@typescript-eslint/types/5.3.0:
-    resolution: {integrity: sha512-fce5pG41/w8O6ahQEhXmMV+xuh4+GayzqEogN24EK+vECA3I6pUwKuLi5QbXO721EMitpQne5VKXofPonYlAQg==}
-    engines: {node: ^12.22.0 || ^14.17.0 || >=16.0.0}
-    dev: true
-
-  /@typescript-eslint/typescript-estree/5.3.0_typescript@4.4.4:
-    resolution: {integrity: sha512-FJ0nqcaUOpn/6Z4Jwbtf+o0valjBLkqc3MWkMvrhA2TvzFXtcclIM8F4MBEmYa2kgcI8EZeSAzwoSrIC8JYkug==}
-    engines: {node: ^12.22.0 || ^14.17.0 || >=16.0.0}
-=======
-  /@typescript-eslint/types/4.31.2:
-    resolution: {integrity: sha512-kWiTTBCTKEdBGrZKwFvOlGNcAsKGJSBc8xLvSjSppFO88AqGxGNYtF36EuEYG6XZ9vT0xX8RNiHbQUKglbSi1w==}
+  /@typescript-eslint/scope-manager/4.33.0:
+    resolution: {integrity: sha512-5IfJHpgTsTZuONKbODctL4kKuQje/bzBRkwHE8UOZ4f89Zeddg+EGZs8PD8NcN4LdM3ygHWYB3ukPAYjvl/qbQ==}
     engines: {node: ^8.10.0 || ^10.13.0 || >=11.10.1}
-    dev: true
-
-  /@typescript-eslint/typescript-estree/4.31.2_typescript@4.4.3:
-    resolution: {integrity: sha512-ieBq8U9at6PvaC7/Z6oe8D3czeW5d//Fo1xkF/s9394VR0bg/UaMYPdARiWyKX+lLEjY3w/FNZJxitMsiWv+wA==}
+    dependencies:
+      '@typescript-eslint/types': 4.33.0
+      '@typescript-eslint/visitor-keys': 4.33.0
+    dev: true
+
+  /@typescript-eslint/types/4.33.0:
+    resolution: {integrity: sha512-zKp7CjQzLQImXEpLt2BUw1tvOMPfNoTAfb8l51evhYbOEEzdWyQNmHWWGPR6hwKJDAi+1VXSBmnhL9kyVTTOuQ==}
+    engines: {node: ^8.10.0 || ^10.13.0 || >=11.10.1}
+    dev: true
+
+  /@typescript-eslint/typescript-estree/4.33.0_typescript@4.4.4:
+    resolution: {integrity: sha512-rkWRY1MPFzjwnEVHsxGemDzqqddw2QbTJlICPD9p9I9LfsO8fdmfQPOX3uKfUaGRDFJbfrtm/sXhVXN4E+bzCA==}
     engines: {node: ^10.12.0 || >=12.0.0}
->>>>>>> bb743967
     peerDependencies:
       typescript: '*'
     peerDependenciesMeta:
       typescript:
         optional: true
     dependencies:
-      '@typescript-eslint/types': 5.3.0
-      '@typescript-eslint/visitor-keys': 5.3.0
+      '@typescript-eslint/types': 4.33.0
+      '@typescript-eslint/visitor-keys': 4.33.0
       debug: 4.3.2
       globby: 11.0.4
       is-glob: 4.0.3
@@ -652,29 +567,22 @@
       - supports-color
     dev: true
 
-<<<<<<< HEAD
-  /@typescript-eslint/visitor-keys/5.3.0:
-    resolution: {integrity: sha512-oVIAfIQuq0x2TFDNLVavUn548WL+7hdhxYn+9j3YdJJXB7mH9dAmZNJsPDa7Jc+B9WGqoiex7GUDbyMxV0a/aw==}
-    engines: {node: ^12.22.0 || ^14.17.0 || >=16.0.0}
-    dependencies:
-      '@typescript-eslint/types': 5.3.0
-      eslint-visitor-keys: 3.0.0
+  /@typescript-eslint/visitor-keys/4.33.0:
+    resolution: {integrity: sha512-uqi/2aSz9g2ftcHWf8uLPJA70rUv6yuMW5Bohw+bwcuzaxQIHaKFZCKGoGXIrc9vkTJ3+0txM73K0Hq3d5wgIg==}
+    engines: {node: ^8.10.0 || ^10.13.0 || >=11.10.1}
+    dependencies:
+      '@typescript-eslint/types': 4.33.0
+      eslint-visitor-keys: 2.1.0
     dev: true
 
   /@unocss/config/0.4.9:
     resolution: {integrity: sha512-fqRLxLRPbUg/CaEEIFHZQjrorincdZTeXnp+6ZXTSS96oCqP9DdvCTElRq23m7ux8OkRAK6liODPDElmd6nxqA==}
     engines: {node: '>=14'}
-=======
-  /@typescript-eslint/visitor-keys/4.31.2:
-    resolution: {integrity: sha512-PrBId7EQq2Nibns7dd/ch6S6/M4/iwLM9McbgeEbCXfxdwRUNxJ4UNreJ6Gh3fI2GNKNrWnQxKL7oCPmngKBug==}
-    engines: {node: ^8.10.0 || ^10.13.0 || >=11.10.1}
->>>>>>> bb743967
     dependencies:
       '@unocss/core': 0.4.9
       sucrase: 3.20.3
     dev: true
 
-<<<<<<< HEAD
   /@unocss/core/0.4.9:
     resolution: {integrity: sha512-uT1FRUScWsi4GfYwvROD9jjH3uSEnDnG19VS7OI4ltvarD1vhpEBn6AG6mbiOT0t1SX4cdahGTypZthXCj3VJQ==}
     dev: true
@@ -685,22 +593,10 @@
       '@unocss/core': 0.4.9
     dev: true
 
-  /@unocss/preset-icons/0.4.9:
-    resolution: {integrity: sha512-Bvkb6dfV4MwuVZQedUMpUXhXDMBpiD+mUCH1VH112FAKw2IEX3s/J/+w4pN5FIjygCvOUlR/vFTbtsxzocA2Lw==}
-    dependencies:
-      '@iconify/utils': 1.0.18
-      '@unocss/core': 0.4.9
-      local-pkg: 0.4.0
-    dev: true
-
   /@unocss/preset-uno/0.4.9:
     resolution: {integrity: sha512-K7s0bq8uadAqBGGSmnAdLXLFezFwV6P7hZ1AfgjgD90IHtadrVTAXvQgukjVzCT7+ncUjSY6T8HD71AOG8kq1w==}
     dependencies:
       '@unocss/core': 0.4.9
-    dev: true
-
-  /@unocss/reset/0.4.9:
-    resolution: {integrity: sha512-FO7PtnnQpDcHfFXei96h38ttpEqrD5MxPST3o/vROa9gZtDYvYy5rYYAjxdAoXVYiRtAcIGlWbQrsikVPDgjOw==}
     dev: true
 
   /@unocss/scope/0.4.9:
@@ -718,10 +614,6 @@
 
   /@vitejs/plugin-vue/1.9.4_vite@2.6.13:
     resolution: {integrity: sha512-0CZqaCoChriPTTtGkERy1LGPcYjGFpi2uYRhBPIkqJqUGV5JnJFhQAgh6oH9j5XZHfrRaisX8W0xSpO4T7S78A==}
-=======
-  /@vitejs/plugin-vue/1.9.2_vite@2.6.2:
-    resolution: {integrity: sha512-QnUQJvGmY+YT9xTidLcjr6NAjKWNdSuul1M+BZ6uwTQaO5vpAY9USBncXESATk742dYMZGJenegJgeJhG/HMNQ==}
->>>>>>> bb743967
     engines: {node: '>=12.0.0'}
     peerDependencies:
       vite: ^2.5.10
@@ -741,13 +633,8 @@
   /@vue/compiler-dom/3.2.20:
     resolution: {integrity: sha512-QnI77ec/JtV7R0YBbcVayYTDCRcI9OCbxiUQK6izVyqQO0658n0zQuoNwe+bYgtqnvGAIqTR3FShTd5y4oOjdg==}
     dependencies:
-<<<<<<< HEAD
       '@vue/compiler-core': 3.2.20
       '@vue/shared': 3.2.20
-=======
-      '@vue/compiler-core': 3.2.19
-      '@vue/shared': 3.2.19
->>>>>>> bb743967
     dev: false
 
   /@vue/compiler-sfc/3.2.20:
@@ -768,13 +655,8 @@
   /@vue/compiler-ssr/3.2.20:
     resolution: {integrity: sha512-rzzVVYivm+EjbfiGQvNeyiYZWzr6Hkej97RZLZvcumacQlnKv9176Xo9rRyeWwFbBlxmtNdrVMslRXtipMXk2w==}
     dependencies:
-<<<<<<< HEAD
       '@vue/compiler-dom': 3.2.20
       '@vue/shared': 3.2.20
-=======
-      '@vue/compiler-dom': 3.2.19
-      '@vue/shared': 3.2.19
->>>>>>> bb743967
     dev: false
 
   /@vue/devtools-api/6.0.0-beta.19:
@@ -822,13 +704,8 @@
       vue: 3.2.20
     dev: false
 
-<<<<<<< HEAD
   /@vue/shared/3.2.20:
     resolution: {integrity: sha512-FbpX+hD5BvXCQerEYO7jtAGHlhAkhTQ4KIV73kmLWNlawWhTiVuQxizgVb0BOkX5oG9cIRZ42EG++d/k/Efp0w==}
-=======
-  /@vue/shared/3.2.19:
-    resolution: {integrity: sha512-Knqhx7WieLdVgwCAZgTVrDCXZ50uItuecLh9JdLC8O+a5ayaSyIQYveUK3hCRNC7ws5zalHmZwfdLMGaS8r4Ew==}
->>>>>>> bb743967
     dev: false
 
   /@vueuse/core/6.7.4_vue@3.2.20:
@@ -1656,11 +1533,11 @@
       string.prototype.matchall: 4.0.5
     dev: true
 
-  /eslint-plugin-unicorn/37.0.1_eslint@8.1.0:
-    resolution: {integrity: sha512-E1jq5u9ojnadisJcPi+hMXTGSiIzkIUMDvWsBudsCGXvKUB2aNSU2TcfyW2/jAS5A4ryBXfzxLykMxX1EdluSQ==}
+  /eslint-plugin-unicorn/35.0.0_eslint@8.1.0:
+    resolution: {integrity: sha512-FHsaO68tDPQILfs/mGF8eSISJp8RswR4FpUuBDnueK2wyEHC6zmsc9WxjYyldXoIsBuVmru6jQyFCbCWPoW/KQ==}
     engines: {node: '>=12'}
     peerDependencies:
-      eslint: '>=7.32.0'
+      eslint: '>=7.28.0'
     dependencies:
       '@babel/helper-validator-identifier': 7.14.9
       ci-info: 3.2.0
@@ -1668,8 +1545,6 @@
       eslint: 8.1.0
       eslint-template-visitor: 2.3.2_eslint@8.1.0
       eslint-utils: 3.0.0_eslint@8.1.0
-      esquery: 1.4.0
-      indent-string: 4.0.0
       is-builtin-module: 3.1.0
       lodash: 4.17.21
       pluralize: 8.0.0
@@ -1677,13 +1552,12 @@
       regexp-tree: 0.1.23
       safe-regex: 2.1.1
       semver: 7.3.5
-      strip-indent: 3.0.0
     transitivePeerDependencies:
       - supports-color
     dev: true
 
-  /eslint-plugin-vue/7.19.1_eslint@8.1.0:
-    resolution: {integrity: sha512-e2pD7nW2sTY04ThH+66BgToNwC4n6dqfNhKE+ypdJFtZgn3Zn+nP8ZEIFPG0PGqCKQ3qxy8dJk1bzUsuQd3ANA==}
+  /eslint-plugin-vue/7.17.0_eslint@8.1.0:
+    resolution: {integrity: sha512-Rq5R2QetDCgC+kBFQw1+aJ5B93tQ4xqZvoCUxuIzwTonngNArsdP8ChM8PowIzsJvRtWl4ltGh/bZcN3xhFWSw==}
     engines: {node: '>=8.10'}
     peerDependencies:
       eslint: ^6.2.0 || ^7.0.0 || ^8.0.0-0
@@ -1982,7 +1856,6 @@
     resolution: {integrity: sha512-xiqMQR4xAeHTuB9uWm+fFRcIOgKBMiOBP+eXiyT7jsgVCq1bkVygt00oASowB7EdtpOHaaPgKt812P9ab+DDKA==}
     engines: {node: ^8.16.0 || ^10.6.0 || >=11.0.0}
     os: [darwin]
-    requiresBuild: true
     dev: true
     optional: true
 
@@ -2160,11 +2033,6 @@
     engines: {node: '>=0.8.19'}
     dev: true
 
-  /indent-string/4.0.0:
-    resolution: {integrity: sha512-EdDDZu4A2OyIK7Lr/2zG+w5jmbuk1DVBnEwREQvBzspBJkCEbRa8GxU1lghYcaGJCnRWibjDXlq779X1/y5xwg==}
-    engines: {node: '>=8'}
-    dev: true
-
   /inflight/1.0.6:
     resolution: {integrity: sha1-Sb1jMdfQLQwJvJEKEHW6gWW1bfk=}
     dependencies:
@@ -2526,11 +2394,6 @@
   /mimic-fn/2.1.0:
     resolution: {integrity: sha512-OqbOk5oEQeAZ8WXWydlu9HJjz9WVdEIvamMCcXmuqUYjTknH/sqsWvhQ3vgwKFRR1HpjvNBKQ37nbJgYzGqGcg==}
     engines: {node: '>=6'}
-    dev: true
-
-  /min-indent/1.0.1:
-    resolution: {integrity: sha512-I9jwMn07Sy/IwOj3zVkVik2JTvgpaykDZEigL6Rx6N9LbMywwUSMtxET+7lVoDLLd3O3IXwJwvuuns8UB/HeAg==}
-    engines: {node: '>=4'}
     dev: true
 
   /minimatch/3.0.4:
@@ -2835,32 +2698,6 @@
     hasBin: true
     dev: true
 
-<<<<<<< HEAD
-=======
-  /postcss-load-config/3.1.0:
-    resolution: {integrity: sha512-ipM8Ds01ZUophjDTQYSVP70slFSYg3T0/zyfII5vzhN6V57YSxMgG5syXuwi5VtS8wSf3iL30v0uBdoIVx4Q0g==}
-    engines: {node: '>= 10'}
-    peerDependencies:
-      ts-node: '>=9.0.0'
-    peerDependenciesMeta:
-      ts-node:
-        optional: true
-    dependencies:
-      import-cwd: 3.0.0
-      lilconfig: 2.0.3
-      yaml: 1.10.2
-    dev: true
-
-  /postcss/8.3.6:
-    resolution: {integrity: sha512-wG1cc/JhRgdqB6WHEuyLTedf3KIRuD0hG6ldkFEZNCjRxiC+3i6kkWUUbiJQayP28iwG35cEmAbe98585BYV0A==}
-    engines: {node: ^10 || ^12 || >=14}
-    dependencies:
-      colorette: 1.3.0
-      nanoid: 3.1.25
-      source-map-js: 0.6.2
-    dev: false
-
->>>>>>> bb743967
   /postcss/8.3.8:
     resolution: {integrity: sha512-GT5bTjjZnwDifajzczOC+r3FI3Cu+PgPvrsjhQdRqa2kTJ4968/X9CUce9xttIB0xOs5c6xf0TCWZo/y9lF6bA==}
     engines: {node: ^10 || ^12 || >=14}
@@ -3131,13 +2968,6 @@
   /strip-final-newline/2.0.0:
     resolution: {integrity: sha512-BrpvfNAE3dcvq7ll3xVumzjKjZQ5tI1sEUIKr3Uoks0XUl45St3FlatVqef9prk4jRDzhW6WZg+3bk93y6pLjA==}
     engines: {node: '>=6'}
-    dev: true
-
-  /strip-indent/3.0.0:
-    resolution: {integrity: sha512-laJTa3Jb+VQpaC6DseHhF7dXVqHTfJPCRDaEbid/drOhgitgYku/letMUqOXFoWV0zIIUbjpdH2t+tYj4bQMRQ==}
-    engines: {node: '>=8'}
-    dependencies:
-      min-indent: 1.0.1
     dev: true
 
   /strip-json-comments/3.1.1:
@@ -3297,13 +3127,8 @@
       - webpack
     dev: true
 
-<<<<<<< HEAD
   /unplugin-icons/0.12.17_vite@2.6.13:
     resolution: {integrity: sha512-y6KNKlwcLXlbfpZY48lO0blsH/uwHbvxD2sgCaw1AhgFk9Bjw7hA1kQxhUWPAIRySeobve2YP7HGKLHoIctXPA==}
-=======
-  /unplugin-icons/0.12.3_vite@2.6.2:
-    resolution: {integrity: sha512-KhIKQK2CKQFiTQmqIr3jTQ/Kkpj68D9c4xHHWYgg3G1HCI4RY2Cgew3abx2iQK281tKdOtUfHOMaEj9FA4FIuw==}
->>>>>>> bb743967
     peerDependencies:
       '@svgr/core': ^5.5.0
       '@vue/compiler-sfc': ^3.0.2
@@ -3321,13 +3146,7 @@
     dependencies:
       '@antfu/install-pkg': 0.1.0
       '@antfu/utils': 0.3.0
-<<<<<<< HEAD
       '@iconify/utils': 1.0.18
-=======
-      '@iconify/json-tools': 1.0.10
-      '@iconify/utils': 1.0.10
-      chalk: 4.1.2
->>>>>>> bb743967
       debug: 4.3.2
       kolorist: 1.5.0
       local-pkg: 0.4.0
@@ -3423,13 +3242,8 @@
       spdx-expression-parse: 3.0.1
     dev: true
 
-<<<<<<< HEAD
   /vite-plugin-pages/0.18.2_vite@2.6.13:
     resolution: {integrity: sha512-Z6ylvMKYSiCngtSpWw9pHN4UzjMQvOG7f0RtLMDKm1LrO5iye7V8BS8Rfdvrl9Nz+D2W+i0pi98+vOL5VsmTvQ==}
-=======
-  /vite-plugin-pages/0.18.1_vite@2.6.2:
-    resolution: {integrity: sha512-+hNe98nkKoN/jK5dEdsTWRpTEpF++5A523cdNXE329eLedp9nql1EmWAuR5UqvP8aU+LCtWJN6Nnw3NWGWB9gQ==}
->>>>>>> bb743967
     peerDependencies:
       '@vue/compiler-sfc': '>=3'
       vite: '>=2'
